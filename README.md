--- conflicted
+++ resolved
@@ -1,30 +1,9 @@
-<<<<<<< HEAD
-# 🧠 Local LLM Desktop Chatbot with Advanced RAG & Ollama Integration
-
-This project is a **fully local desktop application** that enables secure, offline document-based chat using Large Language Models (LLMs). It uses **Ollama** to run quantized models (like `deepseek-coder` or `mistral`) and supports advanced Retrieval-Augmented Generation (RAG) features such as:
-
-- 🧾 Multi-format document upload
-- 🔍 Vector + knowledge graph-based hybrid search
-- 🔄 Chain-of-thought reasoning
-- ✅ Answer verification against retrieved context
-=======
 # Advanced RAG Document Chatbot
 
 A sophisticated document chatbot system implementing advanced Retrieval-Augmented Generation (RAG) techniques to enable more accurate, context-aware conversations with your documents.
->>>>>>> 60deefbf
 
 ![Advanced RAG Chatbot](/screenshots/demo.png)
 
-<<<<<<< HEAD
-## ✨ Key Features
-
-- **🔐 100% Local Inference** via [Ollama](https://ollama.com)
-- **📄 Multi-format Upload**: PDF, DOCX, TXT, CSV, XLSX
-- **📚 Hybrid RAG**: Combines vector search (ChromaDB) + Neo4j knowledge graph
-- **🧠 CoT & Multihop Reasoning**: Breaks down complex queries
-- **📏 Answer Verification**: Validates LLM output against sources
-- **🧑‍💻 Electron App**: Cross-platform frontend (macOS, Windows)
-=======
 ## 🌟 Features
 
 ### Core RAG Capabilities
@@ -32,7 +11,6 @@
 - **Vector Search**: Semantic search using sentence transformers and ChromaDB
 - **Hybrid Retrieval**: Combines vector search with knowledge graph for better document recall
 - **Context-aware Responses**: High-quality answers grounded in retrieved document context
->>>>>>> 60deefbf
 
 ### Advanced RAG Techniques
 - **Knowledge Graphs**: Automatically extracts entities and relationships from documents using Neo4j
@@ -41,33 +19,6 @@
 - **Answer Verification**: Verifies factual accuracy against source documents
 - **Quantization Support**: Run LLMs with different precision levels (4-bit, 8-bit)
 
-<<<<<<< HEAD
-## 🧱 Architecture Diagram
-
-```
-User ─┬─▶ Upload PDF ─────┬────▶ Document Processor
-     │                   │
-     │                   └────▶ Chunk & Embed
-     │                           │
-     │                 ┌────────┴──────┐
-     │                 ▼               ▼
-     │         Vector Store         Knowledge Graph
-     │             │                     │
-     │             └────┬────┬──────────┘
-     │                  ▼    ▼
-     │           Hybrid Retriever
-     │                  │
-     │       ┌──────────┴────────────┐
-     │       ▼                       ▼
-     │   Answer Verifier        Chain-of-Thought
-     │       │                       │
-     │       └──────────┬────────────┘
-     │                  ▼
-     │          Local LLM via Ollama
-     ▼
-   Electron Desktop App
-```
-=======
 ### User Experience
 - **Interactive UI**: Clean, responsive React-based interface
 - **Real-time Chat**: Smooth conversational experience with typing indicators
@@ -75,7 +26,6 @@
 - **Advanced Query Options**: User-configurable RAG parameters
 
 ## 🚀 Getting Started
->>>>>>> 60deefbf
 
 ### Prerequisites
 - Python 3.8+
@@ -99,33 +49,11 @@
    pip install -r requirements.txt
    ```
 
-<<<<<<< HEAD
-| File / Dir | Description |
-|------------|-------------|
-| `backend/` | FastAPI + Python backend with RAG logic |
-| `electron/` | Electron main process, starts backend & Ollama |
-| `frontend/` | Vite + React UI for chatting, uploading |
-| `ollama/` | Local LLM runner and model container |
-| `Modelfile` | Ollama configuration file (base model) |
-
----
-
-## 🧪 Tech Stack
-
-- 🧠 **LLM Inference**: [Ollama](https://ollama.com) with quantized `.gguf` models
-- 🧾 **Document Parsing**: PyMuPDF, Pandas
-- 💡 **Embeddings**: `sentence-transformers`
-- 🔍 **Vector DB**: ChromaDB
-- 🧬 **Knowledge Graph**: spaCy + Neo4j
-- 🧩 **Frontend**: React + Vite (Electron)
-- 🐍 **Backend**: FastAPI with modular RAG pipeline
-=======
 3. (Optional) Set up Neo4j for knowledge graph features:
    ```bash
    # Using Docker
    docker run -p 7474:7474 -p 7687:7687 -e NEO4J_AUTH=neo4j/password neo4j
    ```
->>>>>>> 60deefbf
 
 4. Download spaCy language model:
    ```bash
@@ -144,35 +72,6 @@
    python app_integration.py
    ```
 
-<<<<<<< HEAD
-- Python 3.10+
-- Node.js 18+
-- Neo4j running locally
-- Ollama installed (or embedded binary in `electron/bin/ollama`)
-
-### 🛠️ Backend Setup
-
-```bash
-cd backend
-python -m venv venv && source venv/bin/activate
-pip install -r requirements.txt
-export NEO4J_USERNAME=neo4j
-export NEO4J_PASSWORD=your_password
-python app.py  # Or use compiled backend binary
-```
-
-### 🖥️ Frontend & Electron App
-
-```bash
-cd frontend
-npm install
-npm run build  # Build static frontend assets
-
-# In project root
-npm run electron:dev  # For dev
-npm run electron:build  # For packaged macOS/Windows app
-```
-=======
 ### Frontend Setup
 
 1. Set up the React frontend:
@@ -216,32 +115,10 @@
 
 ![Document Upload](/screenshots/upload.png)
 *Document Upload Interface*
->>>>>>> 60deefbf
 
 ![Advanced Chat Options](/screenshots/chat-options.png)
 *Advanced RAG Configuration Options*
 
-<<<<<<< HEAD
-## 📦 Packaging for Distribution
-
-Ensure `electron/bin/backend` and `electron/bin/ollama` exist and are executable.
-
-```bash
-npm run electron:build  # Generates DMG/EXE in /release/
-```
-
----
-
-## 🧪 API Reference
-
-| Endpoint | Description |
-|----------|-------------|
-| `GET /health` | Check server health |
-| `POST /upload` | Upload and embed document |
-| `POST /query` | Ask a question to LLM |
-| `POST /configure` | Change reasoning settings |
-| `GET /models` | List supported local models |
-=======
 ![Conversational Interface](/screenshots/conversation.png)
 *Conversational Interface with Source Attribution*
 
@@ -276,22 +153,9 @@
 advanced_rag.verify_answers = True
 advanced_rag.use_multihop = True
 ```
->>>>>>> 60deefbf
 
 ## 🧩 Components
 
-<<<<<<< HEAD
-## ⚙️ Configuration Flags
-
-| Flag | Description | Default |
-|------|-------------|---------|
-| `use_kg` | Enable Neo4j knowledge graph | `True` |
-| `use_cot` | Enable chain-of-thought | `True` |
-| `use_multihop` | Multi-hop retrieval | `True` |
-| `verify_answers` | Answer validation | `True` |
-| `temperature` | Model creativity | `0.7` |
-| `context_window` | How many chunks to pass to model | `10` |
-=======
 ### Backend Components
 
 - `advanced_rag.py`: Main implementation of the Advanced RAG system
@@ -300,25 +164,15 @@
 - `vector_store.py`: ChromaDB integration for vector search
 - `hybrid_retriever.py`: Implementation of hybrid retrieval strategies
 - `app_integration.py`: FastAPI application integrating all components
->>>>>>> 60deefbf
 
 ### Frontend Components
 
-<<<<<<< HEAD
-## 🛠️ Troubleshooting
-
-- **App launches but shows blank screen**: Check index.html paths in `vite.config.js`
-- **Backend not connecting**: Ensure the health check route `/health` returns `200`
-- **Port conflicts**: Make sure port 8000 isn’t already in use
-- **Error: spawn backend ENOENT**: Ensure binary exists and is executable
-=======
 - React-based UI with responsive design
 - Real-time chat interface
 - Document upload and management
 - Advanced query configuration options
 
 ## 📝 Development Roadmap
->>>>>>> 60deefbf
 
 - [ ] Add support for more document types (DOCX, XLSX, HTML)
 - [ ] Implement batch document processing
@@ -327,24 +181,6 @@
 - [ ] Add support for other LLM providers (OpenAI, Anthropic)
 - [ ] Develop benchmarking tools for RAG system evaluation
 
-<<<<<<< HEAD
-## 📈 Performance Tips
-
-- Use 4-bit quantized models like `mistral.Q4_K_M`
-- Pre-warm documents into ChromaDB
-- Set `Ollama` to use Metal backend (for macOS M1/M2)
-- Reduce `context_window` to speed up answers
-
----
-
-## 📜 License
-
-MIT License — All documents stay local.
-
----
-
-Let me know if you'd like me to embed actual screenshots, diagnostic logs, or contribution guidelines.
-=======
 ## 🤝 Contributing
 
 Contributions are welcome! Please feel free to submit a Pull Request.
@@ -377,5 +213,4 @@
 
 ---
 
-Built with ❤️ by [Navid Mirnouri]
->>>>>>> 60deefbf
+Built with ❤️ by [Navid Mirnouri]